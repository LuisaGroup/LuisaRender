//
// Created by Mike Smith on 2019/10/21.
//

#include "compatibility.h"

#include <core/data_types.h>
#include <core/mathematics.h>

#include <color_spaces.h>
#include <frame_data.h>
#include <ray_data.h>

using namespace luisa;
using namespace luisa::math;

constexpr float Mitchell1D(float x) {
    constexpr auto B = 1.0f / 3.0f;
    constexpr auto C = 1.0f / 3.0f;
<<<<<<< HEAD
    x = 2.0f * (x > 0.0f ? x : -x);
    return (x > 1 ?
            (-B - 6 * C) * x * x * x + (6 * B + 30 * C) * x * x + (-12 * B - 48 * C) * x + (8 * B + 24 * C) :
            (12 - 9 * B - 6 * C) * x * x * x + (-18 + 12 * B + 6 * C) * x * x + (6 - 2 * B)) *
           (1.f / 6.f);
=======
    x = min(abs(2 * x), 2.0f);
    auto xx = x * x;
    return (1.0f / 6.0f) *
           (x > 1 ?
            ((-B - 6 * C) * xx + (6 * B + 30 * C) * x + (-12 * B - 48 * C)) * x + (8 * B + 24 * C) :
            ((12 - 9 * B - 6 * C) * xx + (-18 + 12 * B + 6 * C) * x) * x + (6 - 2 * B));
}

LUISA_KERNEL void rgb_film_clear(
    LUISA_DEVICE_SPACE uint4 *accum_buffer,
    LUISA_CONSTANT_SPACE uint &ray_count,
    uint2 tid [[thread_position_in_grid]]) {
    
    if (tid.x < ray_count) {
        accum_buffer[tid.x] = {};
    }
    
}

LUISA_KERNEL void rgb_film_gather_rays(
    LUISA_DEVICE_SPACE const GatherRayData *ray_buffer,
    LUISA_CONSTANT_SPACE FrameData &frame_data,
    LUISA_DEVICE_SPACE atomic_int *accum_buffer,
    uint2 tid [[thread_position_in_grid]]) {
    
    if (tid.x < frame_data.size.x && tid.y < frame_data.size.y) {
        auto index = tid.x + tid.y * frame_data.size.x;
        auto new_value = int4(int3(round(ACEScg2XYZ(ray_buffer[index].radiance) * 1024.0f)), 1);
        atomic_fetch_add_explicit(&accum_buffer[index * 4u + 0u], new_value.x, memory_order_relaxed);
        atomic_fetch_add_explicit(&accum_buffer[index * 4u + 1u], new_value.y, memory_order_relaxed);
        atomic_fetch_add_explicit(&accum_buffer[index * 4u + 2u], new_value.z, memory_order_relaxed);
        atomic_fetch_add_explicit(&accum_buffer[index * 4u + 3u], new_value.w, memory_order_relaxed);
    }
}

LUISA_KERNEL void rgb_film_convert_colorspace(
    LUISA_CONSTANT_SPACE FrameData &frame_data,
    LUISA_DEVICE_SPACE const int4 *accum_buffer,
    texture2d<float, access::write> result,
    uint2 tid [[thread_position_in_grid]]) {
    
    if (tid.x < frame_data.size.x && tid.y < frame_data.size.y) {
        auto index = tid.x + tid.y * frame_data.size.x;
        auto f = make_float4(accum_buffer[index]);
        result.write(make_float4(XYZ2RGB(make_float3(f) / (1024.0f * f.a)), 1.0f), tid);
    }
    
>>>>>>> cb3ab7f8
}

LUISA_KERNEL void mitchell_natravali_filter(
    LUISA_DEVICE_SPACE const GatherRayData *ray_buffer [[buffer(0)]],
    LUISA_CONSTANT_SPACE FrameData &frame_data [[buffer(1)]],
    LUISA_CONSTANT_SPACE uint &pixel_radius [[buffer(2)]],
    texture2d<float, access::read_write> result [[texture(0)]],
    uint2 tid [[thread_position_in_grid]]) {
    
    if (tid.x < frame_data.size.x && tid.y < frame_data.size.y) {
        
        auto index = tid.x + tid.y * frame_data.size.x;
        auto new_value = int4(int3(round(ray_buffer[index].radiance * 1024.0f)), 1);
        auto old_value = as<int4>(result.read(tid));
        result.write(as<float4>(new_value + old_value), tid);
        
//        auto min_x = max(tid.x, pixel_radius) - pixel_radius;
//        auto min_y = max(tid.y, pixel_radius) - pixel_radius;
//        auto max_x = min(tid.x + pixel_radius, frame_data.size.x - 1u);
//        auto max_y = min(tid.y + pixel_radius, frame_data.size.y - 1u);
//
//        auto filter_radius = pixel_radius + 0.5f;
//        auto inv_filter_radius = 1.0f / filter_radius;
//
//        auto radiance_sum = Vec3f(0.0f);
//        auto weight_sum = 0.0f;
//        auto center = Vec2f(tid) + 0.5f;
//        for (auto y = min_y; y <= max_y; y++) {
//            for (auto x = min_x; x <= max_x; x++) {
//                auto index = y * frame_data.size.x + x;
//                auto radiance = ray_buffer[index].radiance;
//                auto pixel = ray_buffer[index].pixel;
//                auto dx = (center.x - pixel.x) * inv_filter_radius;
//                auto dy = (center.y - pixel.y) * inv_filter_radius;
//                auto weight = Mitchell1D(dx) * Mitchell1D(dy);
//                radiance_sum += weight * radiance;
//                weight_sum += weight;
//            }
//        }
//        result.write(mix(result.read(tid), Vec4f(radiance_sum, weight_sum), 1.0f / (frame_data.index + 1.0f)), tid);
    }
}

LUISA_KERNEL void convert_colorspace_rgb(
    LUISA_CONSTANT_SPACE FrameData &frame_data [[buffer(0)]],
    texture2d<float, access::read_write> result [[texture(0)]],
    uint2 tid [[thread_position_in_grid]]) {
    
    if (tid.x < frame_data.size.x && tid.y < frame_data.size.y) {
        auto f = make_float4(as<int4>(result.read(tid)));
//        if (f.a == 0.0f) { f.a = 1e-3f; }
        result.write(make_float4(XYZ2RGB(ACEScg2XYZ(make_float3(f) / (1024.0f * f.a))), 1.0f), tid);
    }
    
}<|MERGE_RESOLUTION|>--- conflicted
+++ resolved
@@ -17,13 +17,6 @@
 constexpr float Mitchell1D(float x) {
     constexpr auto B = 1.0f / 3.0f;
     constexpr auto C = 1.0f / 3.0f;
-<<<<<<< HEAD
-    x = 2.0f * (x > 0.0f ? x : -x);
-    return (x > 1 ?
-            (-B - 6 * C) * x * x * x + (6 * B + 30 * C) * x * x + (-12 * B - 48 * C) * x + (8 * B + 24 * C) :
-            (12 - 9 * B - 6 * C) * x * x * x + (-18 + 12 * B + 6 * C) * x * x + (6 - 2 * B)) *
-           (1.f / 6.f);
-=======
     x = min(abs(2 * x), 2.0f);
     auto xx = x * x;
     return (1.0f / 6.0f) *
@@ -70,8 +63,6 @@
         auto f = make_float4(accum_buffer[index]);
         result.write(make_float4(XYZ2RGB(make_float3(f) / (1024.0f * f.a)), 1.0f), tid);
     }
-    
->>>>>>> cb3ab7f8
 }
 
 LUISA_KERNEL void mitchell_natravali_filter(
