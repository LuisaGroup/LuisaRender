//
// Created by Mike Smith on 2021/12/28.
//

#pragma once

#include <rtx/ray.h>
#include <base/shape.h>
#include <util/frame.h>

namespace luisa::render {

using luisa::compute::Bool;
using luisa::compute::Expr;
using luisa::compute::Float2;
using luisa::compute::Float3;
using luisa::compute::Float4x4;
using luisa::compute::Ray;
using luisa::compute::UInt;

struct ShadingAttribute {
    Float3 pg;
    Float3 ng;
    Float3 ps;
    Float3 ns;
    Float3 tangent;
    Float2 uv;
    Float area;
};

class RayDifferential {

private:
    Var<Ray> _ray;
    Float3 _rx_origin;
    Float3 _ry_origin;
    Float3 _rx_direction;
    Float3 _ry_direction;

public:
};

class Interaction {

private:
    Var<Shape::Handle> _shape;
    Float3 _pg;
    Float3 _ng;
    Float2 _uv;
    Float3 _ps;
    Frame _shading;
    UInt _inst_id;
    UInt _prim_id;
    Float _prim_area;
    Bool _back_facing;

public:
    Interaction() noexcept : _inst_id{~0u}, _prim_id{~0u} {}
    explicit Interaction(Expr<float2> uv) noexcept : _uv{uv}, _inst_id{~0u}, _prim_id{~0u} {}

    Interaction(Var<Shape::Handle> shape, Expr<uint> inst_id, Expr<uint> prim_id, Expr<float> prim_area,
                Expr<float3> p, Expr<float3> ng, Expr<bool> back_facing) noexcept
        : _shape{std::move(shape)}, _pg{p}, _ng{ng}, _shading{Frame::make(_ng)}, _ps{p},
          _inst_id{~0u}, _prim_id{prim_id}, _prim_area{prim_area}, _back_facing{back_facing} {}

    Interaction(Var<Shape::Handle> shape, Expr<uint> inst_id, Expr<uint> prim_id,
                Expr<float> prim_area, Expr<float3> pg, Expr<float3> ng, Expr<float2> uv,
                Expr<float3> ps, Expr<float3> ns, Expr<float3> tangent, Expr<bool> back_facing) noexcept
        : _shape{std::move(shape)}, _pg{pg}, _ng{ng}, _uv{uv}, _ps{ps}, _shading{Frame::make(ns, tangent)},
          _inst_id{inst_id}, _prim_id{prim_id}, _prim_area{prim_area}, _back_facing{back_facing} {}

    Interaction(Var<Shape::Handle> shape, Expr<uint> inst_id, Expr<uint> prim_id,
                const ShadingAttribute &attrib, Expr<bool> back_facing) noexcept
        : Interaction{std::move(shape), inst_id, prim_id, attrib.area, attrib.pg, attrib.ng,
                      attrib.uv, attrib.ps, attrib.ns, attrib.tangent, back_facing} {}

    [[nodiscard]] auto p() const noexcept { return _pg; }
    [[nodiscard]] auto p_shading() const noexcept { return _ps; }
    [[nodiscard]] auto ng() const noexcept { return _ng; }
    [[nodiscard]] auto uv() const noexcept { return _uv; }
    [[nodiscard]] auto instance_id() const noexcept { return _inst_id; }
    [[nodiscard]] auto triangle_id() const noexcept { return _prim_id; }
    [[nodiscard]] auto triangle_area() const noexcept { return _prim_area; }
    [[nodiscard]] auto valid() const noexcept { return _inst_id != ~0u; }
    [[nodiscard]] const auto &shading() const noexcept { return _shading; }
    void set_shading(Frame frame) noexcept { _shading = std::move(frame); }
    [[nodiscard]] const auto &shape() const noexcept { return _shape; }
    [[nodiscard]] auto back_facing() const noexcept { return _back_facing; }
    [[nodiscard]] auto p_robust(Expr<float3> w) const noexcept {
<<<<<<< HEAD
        auto offset_factor = clamp(_shape->intersection_offset_factor() * 256.f + 1.f, 1.f, 256.f);
        return ite(dot(_ng, w) < 0.f,
                   offset_ray_origin(_pg, -offset_factor * _ng),
                   offset_ray_origin(_ps, offset_factor * _ng));
=======
        //        return ite(dot(_ng, w) < 0.f,
        //                   offset_ray_origin(_pg, -_ng),
        //                   offset_ray_origin(_ps, _ng));
        // switched to the following method to match Mitsuba 3
        // Float mag = (1.f + dr::max(dr::abs(p))) * math::RayEpsilon<Float>;
        //        mag = dr::detach(dr::mulsign(mag, dr::dot(n, d)));
        //        return dr::fmadd(mag, dr::detach(n), p);
        auto max_comp = [](auto v) noexcept { return max(max(v.x, v.y), v.z); };
        constexpr auto ray_eps = 0x1p-24f * 1.5e3f;
        auto front = dot(_ng, w) > 0.f;
        auto mag = (1.f + max_comp(abs(_pg))) * ray_eps * ite(front, 1.f, -1.f);
        return fma(mag, _ng, ite(front, _ps, _pg));
>>>>>>> fd2629f8
    }
    [[nodiscard]] auto spawn_ray(Expr<float3> wi, Expr<float> t_max = std::numeric_limits<float>::max()) const noexcept {
        return make_ray(p_robust(wi), wi, 0.f, t_max);
    }
};

}// namespace luisa::render<|MERGE_RESOLUTION|>--- conflicted
+++ resolved
@@ -87,12 +87,7 @@
     [[nodiscard]] const auto &shape() const noexcept { return _shape; }
     [[nodiscard]] auto back_facing() const noexcept { return _back_facing; }
     [[nodiscard]] auto p_robust(Expr<float3> w) const noexcept {
-<<<<<<< HEAD
-        auto offset_factor = clamp(_shape->intersection_offset_factor() * 256.f + 1.f, 1.f, 256.f);
-        return ite(dot(_ng, w) < 0.f,
-                   offset_ray_origin(_pg, -offset_factor * _ng),
-                   offset_ray_origin(_ps, offset_factor * _ng));
-=======
+        auto offset_factor = clamp(_shape->intersection_offset_factor() * 15.f + 1.f, 1.f, 16.f);
         //        return ite(dot(_ng, w) < 0.f,
         //                   offset_ray_origin(_pg, -_ng),
         //                   offset_ray_origin(_ps, _ng));
@@ -103,9 +98,8 @@
         auto max_comp = [](auto v) noexcept { return max(max(v.x, v.y), v.z); };
         constexpr auto ray_eps = 0x1p-24f * 1.5e3f;
         auto front = dot(_ng, w) > 0.f;
-        auto mag = (1.f + max_comp(abs(_pg))) * ray_eps * ite(front, 1.f, -1.f);
+        auto mag = (1.f + max_comp(abs(_pg))) * ray_eps * offset_factor * ite(front, 1.f, -1.f);
         return fma(mag, _ng, ite(front, _ps, _pg));
->>>>>>> fd2629f8
     }
     [[nodiscard]] auto spawn_ray(Expr<float3> wi, Expr<float> t_max = std::numeric_limits<float>::max()) const noexcept {
         return make_ray(p_robust(wi), wi, 0.f, t_max);
