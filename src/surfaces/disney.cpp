--- conflicted
+++ resolved
@@ -379,6 +379,10 @@
             metallic);
     }
     [[nodiscard]] auto eta() const noexcept { return e; }
+    [[nodiscard]] luisa::vector<Float4> grad(Expr<float> cosThetaI) const noexcept override {
+        // TODO
+        LUISA_ERROR_WITH_LOCATION("unimplemented");
+    }
 };
 
 struct DisneyMicrofacetDistribution final : public TrowbridgeReitzDistribution {
@@ -640,19 +644,10 @@
         auto wi = _it.shading().local_to_world(wi_local);
         return {.wi = std::move(wi), .eval = std::move(eval)};
     }
-<<<<<<< HEAD
-
-    void update() noexcept override {
+
+    void backward(Expr<float3> wi, Expr<float4> grad) const noexcept override {
         // TODO
         LUISA_ERROR_WITH_LOCATION("unimplemented");
-    }
-    void backward(Pipeline &pipeline, Expr<float3> k, Float learning_rate, Expr<float3> wi) noexcept override {
-        // TODO
-        LUISA_ERROR_WITH_LOCATION("unimplemented");
-=======
-    void backward(Expr<float4> grad) const noexcept override {
-
->>>>>>> 8b50bba0
     }
 };
 
