//
// Created by Mike Smith on 2022/1/9.
//

#include <util/sampling.h>
#include <util/scattering.h>
#include <base/surface.h>
#include <base/interaction.h>
#include <base/pipeline.h>
#include <base/scene.h>

namespace luisa::render {

using namespace luisa::compute;

inline auto builtin_ior_texture_desc(luisa::string name) noexcept {
    static const auto nodes = [] {
        auto make_desc = [](luisa::string name, float3 ior) noexcept {
            auto desc = luisa::make_shared<SceneNodeDesc>(
                luisa::format("__glass_surface_builtin_ior_{}", name),
                SceneNodeTag::TEXTURE);
            desc->define(SceneNodeTag::TEXTURE, "ConstGeneric", {});
            desc->add_property("v", SceneNodeDesc::number_list{ior.x, ior.y, ior.z});
            for (auto &c : name) { c = static_cast<char>(tolower(c)); }
            return eastl::make_pair(std::move(name), std::move(desc));
        };
        using namespace std::string_view_literals;
        return luisa::fixed_map<luisa::string, luisa::shared_ptr<SceneNodeDesc>, 15>{
            make_desc("BK7", make_float3(1.5128724797046567f, 1.518526426727177f, 1.5268028319190252f)),
            make_desc("BAF10", make_float3(1.663482689459752f, 1.6732858980501335f, 1.6882038140269822f)),
            make_desc("FK51A", make_float3(1.4837998115476296f, 1.487791013531385f, 1.4936507866294566f)),
            make_desc("LASF9", make_float3(1.8385554755145304f, 1.8562744195711076f, 1.884937209476662f)),
            make_desc("SF5", make_float3(1.6634157372231755f, 1.677424628301045f, 1.700294496924069f)),
            make_desc("SF10", make_float3(1.7170541479783665f, 1.734127433196915f, 1.7622659583540365f)),
            make_desc("SF11", make_float3(1.7713632012573233f, 1.7915573054146121f, 1.8258481620747222f)),
            make_desc("Diamond", make_float3(2.4076888208234286f, 2.421389479656345f, 2.4442593103910073f)),
            make_desc("Ice", make_float3(1.3067738983564134f, 1.3110361167927982f, 1.3167829558780912f)),
            make_desc("Quartz", make_float3(1.4552432604483285f, 1.4599273927275231f, 1.4667353873623656f)),
            make_desc("SiO2", make_float3(1.4552432604483285f, 1.4599273927275231f, 1.4667353873623656f)),
            make_desc("Salt", make_float3(1.538654377305543f, 1.5471867947656404f, 1.560368730283437f)),
            make_desc("NaCl", make_float3(1.538654377305543f, 1.5471867947656404f, 1.560368730283437f)),
            make_desc("Sapphire", make_float3(1.7630793084415752f, 1.7706125009330247f, 1.7812914892330447f)),
            make_desc("Al2O3", make_float3(1.7630793084415752f, 1.7706125009330247f, 1.7812914892330447f))};
    }();
    for (auto &c : name) { c = static_cast<char>(tolower(c)); }
    auto iter = nodes.find(name);
    return iter == nodes.cend() ? nullptr : iter->second.get();
}

class GlassSurface final : public Surface {

private:
    const Texture *_kr;
    const Texture *_kt;
    const Texture *_roughness{nullptr};
    const Texture *_eta{nullptr};
    bool _remap_roughness;

public:
    GlassSurface(Scene *scene, const SceneNodeDesc *desc) noexcept
        : Surface{scene, desc},
          _kr{scene->load_texture(desc->property_node_or_default(
              "Kr", SceneNodeDesc::shared_default_texture("ConstColor")))},
          _kt{scene->load_texture(desc->property_node_or_default(
              "Kt", SceneNodeDesc::shared_default_texture("ConstColor")))},
          _roughness{scene->load_texture(desc->property_node_or_default("roughness"))},
          _remap_roughness{desc->property_bool_or_default("remap_roughness", true)} {
        if (_kr->category() != Texture::Category::COLOR) [[unlikely]] {
            LUISA_ERROR(
                "Non-color textures are not "
                "allowed in GlassSurface::Kr. [{}]",
                desc->source_location().string());
        }
        if (_kt->category() != Texture::Category::COLOR) [[unlikely]] {
            LUISA_ERROR(
                "Non-color textures are not "
                "allowed in GlassSurface::Kt. [{}]",
                desc->source_location().string());
        }
        if (_roughness != nullptr &&
            _roughness->category() != Texture::Category::GENERIC) [[unlikely]] {
            LUISA_ERROR(
                "Non-generic textures are not "
                "allowed in GlassSurface::roughness. [{}]",
                desc->source_location().string());
        }
        if (auto eta_name = desc->property_string_or_default("eta"); !eta_name.empty()) {
            _eta = scene->load_texture(builtin_ior_texture_desc(eta_name));
            if (_eta == nullptr) [[unlikely]] {
                LUISA_WARNING_WITH_LOCATION(
                    "Unknown built-in glass '{}'. "
                    "Fallback to constant IOR = 1.5. [{}]",
                    eta_name, desc->source_location().string());
            }
        } else {
            _eta = scene->load_texture(desc->property_node_or_default("eta"));
        }
        if (_eta != nullptr) {
            if (_eta->category() != Texture::Category::GENERIC) [[unlikely]] {
                LUISA_ERROR(
                    "Non-generic textures are not "
                    "allowed in GlassSurface::eta. [{}]",
                    desc->source_location().string());
            }
            if (_eta->channels() == 2u) [[unlikely]] {
                LUISA_ERROR(
                    "Invalid channel count {} "
                    "for GlassSurface::eta.",
                    desc->source_location().string());
            }
        }
    }
    [[nodiscard]] auto remap_roughness() const noexcept { return _remap_roughness; }
    [[nodiscard]] string_view impl_type() const noexcept override { return LUISA_RENDER_PLUGIN_NAME; }

private:
    [[nodiscard]] luisa::unique_ptr<Instance> _build(
        Pipeline &pipeline, CommandBuffer &command_buffer) const noexcept override;
};

class GlassInstance final : public Surface::Instance {

private:
    const Texture::Instance *_kr;
    const Texture::Instance *_kt;
    const Texture::Instance *_roughness{nullptr};
    const Texture::Instance *_eta{nullptr};

public:
    GlassInstance(
        const Pipeline &pipeline, const Surface *surface,
        const Texture::Instance *Kr, const Texture::Instance *Kt,
        const Texture::Instance *roughness, const Texture::Instance *eta) noexcept
        : Surface::Instance{pipeline, surface}, _kr{Kr}, _kt{Kt}, _roughness{roughness}, _eta{eta} {}
    [[nodiscard]] luisa::unique_ptr<Surface::Closure> closure(
        const Interaction &it, const SampledWavelengths &swl, Expr<float> time) const noexcept override;
};

luisa::unique_ptr<Surface::Instance> GlassSurface::_build(
    Pipeline &pipeline, CommandBuffer &command_buffer) const noexcept {
    auto Kr = pipeline.build_texture(command_buffer, _kr);
    auto Kt = pipeline.build_texture(command_buffer, _kt);
    auto roughness = pipeline.build_texture(command_buffer, _roughness);
    auto eta = pipeline.build_texture(command_buffer, _eta);
    return luisa::make_unique<GlassInstance>(pipeline, this, Kr, Kt, roughness, eta);
}

class GlassClosure final : public Surface::Closure {

private:
    const Interaction &_interaction;
    const SampledWavelengths &_swl;
    TrowbridgeReitzDistribution _distribution;
    FresnelDielectric _fresnel;
    MicrofacetReflection _refl;
    MicrofacetTransmission _trans;
    Float _kr_ratio;
    Bool _dispersion;

    [[nodiscard]] static auto has_dispersion(auto eta) noexcept {
        return !(abs(eta.x - eta.y) < 1e-6f &
                 abs(eta.y - eta.z) < 1e-6f &
                 abs(eta.z - eta.w) < 1e-6f);
    }

public:
    GlassClosure(
        const Surface::Instance *instance,
        const Interaction &it, const SampledWavelengths &swl,
        Expr<float4> eta, Expr<float4> Kr, Expr<float4> Kt,
        Expr<float2> alpha, Expr<float> Kr_ratio) noexcept
        : Surface::Closure{instance}, _interaction{it}, _swl{swl},
          _distribution{alpha}, _fresnel{make_float4(1.0f), eta},
          _refl{Kr, &_distribution, &_fresnel},
          _trans{Kt, &_distribution, make_float4(1.f), eta},
          _kr_ratio{Kr_ratio}, _dispersion{has_dispersion(eta)} {}

private:
    [[nodiscard]] Surface::Evaluation evaluate(Expr<float3> wi) const noexcept override {
        auto wo_local = _interaction.wo_local();
        auto wi_local = _interaction.shading().world_to_local(wi);
        auto f = def(make_float4());
        auto pdf = def(0.f);
        auto swl = _swl;
        auto t = clamp(_fresnel.evaluate(cos_theta(wo_local)).x, 0.2f, 0.8f) * _kr_ratio;
        $if(same_hemisphere(wo_local, wi_local)) {
            f = _refl.evaluate(wo_local, wi_local);
            pdf = _refl.pdf(wo_local, wi_local) * t;
        }
        $else {
            f = _trans.evaluate(wo_local, wi_local);
            pdf = _trans.pdf(wo_local, wi_local) * (1.f - t);
            $if(_dispersion) { swl.terminate_secondary(); };
        };
        return {.swl = swl, .f = f, .pdf = pdf, .alpha = _distribution.alpha(), .eta = ite(wi_local.z > 0.f, _fresnel.eta_i(), _fresnel.eta_t())};
    }

    [[nodiscard]] Surface::Sample sample(Sampler::Instance &sampler) const noexcept override {
        auto wo_local = _interaction.wo_local();
        auto u = sampler.generate_2d();
        auto pdf = def(0.f);
        auto f = def(make_float4());
        auto wi_local = def(make_float3(0.0f, 0.0f, 1.0f));
        auto t = saturate(_fresnel.evaluate(cos_theta(wo_local)).x * _kr_ratio);
        auto lobe = cast<int>(u.x >= t);
        auto swl = _swl;
        $if(lobe == 0u) {// Reflection
            u.x = u.x / t;
            f = _refl.sample(wo_local, &wi_local, u, &pdf);
            pdf *= t;
        }
        $else {// Transmission
            u.x = (u.x - t) / (1.f - t);
            f = _trans.sample(wo_local, &wi_local, u, &pdf);
            pdf *= (1.f - t);
            $if(_dispersion) { swl.terminate_secondary(); };
        };
        auto wi = _interaction.shading().local_to_world(wi_local);
        auto eta = ite(wi_local.z > 0.f, _fresnel.eta_i(), _fresnel.eta_t());
        return {.wi = wi, .eval = {.swl = swl, .f = f, .pdf = pdf, .alpha = _distribution.alpha(), .eta = eta}};
    }
<<<<<<< HEAD

    void update() noexcept override {
        // TODO
        LUISA_ERROR_WITH_LOCATION("unimplemented");
    }
    void backward(Pipeline &pipeline, Expr<float3> k, Float learning_rate, Expr<float3> wi) noexcept override {
        // TODO
        LUISA_ERROR_WITH_LOCATION("unimplemented");
=======
    void backward(Expr<float4> grad) const noexcept override {

>>>>>>> 8b50bba0
    }
};

luisa::unique_ptr<Surface::Closure> GlassInstance::closure(
    const Interaction &it, const SampledWavelengths &swl, Expr<float> time) const noexcept {
    auto Kr = _kr->evaluate(it, swl, time);
    auto Kt = _kt->evaluate(it, swl, time);
    auto alpha = def(make_float2(0.f));
    if (_roughness != nullptr) {
        auto r = _roughness->evaluate(it, swl, time);
        auto remap = node<GlassSurface>()->remap_roughness();
        auto r2a = [](auto &&x) noexcept { return TrowbridgeReitzDistribution::roughness_to_alpha(x); };
        alpha = _roughness->node()->channels() == 1u ?
                    (remap ? make_float2(r2a(r.x)) : r.xx()) :
                    (remap ? r2a(r.xy()) : r.xy());
    }
    auto eta = def(make_float4(1.5f));
    if (_eta != nullptr) {
        if (_eta->node()->channels() == 1u) {
            eta = _eta->evaluate(it, swl, time).xxxx();
        } else {
            auto e = _eta->evaluate(it, swl, time).xyz();
            auto inv_bb = sqr(1.f / make_float3(700.0f, 546.1f, 435.8f));
            auto m = make_float3x3(make_float3(1.f), inv_bb, sqr(inv_bb));
            auto c = inverse(m) * e;
            auto inv_ll = sqr(1.f / swl.lambda());
            eta = make_float4(
                dot(c, make_float3(1.f, inv_ll.x, sqr(inv_ll.x))),
                dot(c, make_float3(1.f, inv_ll.y, sqr(inv_ll.y))),
                dot(c, make_float3(1.f, inv_ll.z, sqr(inv_ll.z))),
                dot(c, make_float3(1.f, inv_ll.w, sqr(inv_ll.w))));
        }
    }
    auto Kr_lum = swl.cie_y(Kr);
    auto Kt_lum = swl.cie_y(Kt);
    auto Kr_ratio = ite(Kr_lum == 0.f, 0.f, Kr_lum / (Kr_lum + Kt_lum));
    return luisa::make_unique<GlassClosure>(
        this, it, swl, eta, Kr, Kt, alpha, Kr_ratio);
}

}// namespace luisa::render

LUISA_RENDER_MAKE_SCENE_NODE_PLUGIN(luisa::render::GlassSurface)<|MERGE_RESOLUTION|>--- conflicted
+++ resolved
@@ -219,19 +219,10 @@
         auto eta = ite(wi_local.z > 0.f, _fresnel.eta_i(), _fresnel.eta_t());
         return {.wi = wi, .eval = {.swl = swl, .f = f, .pdf = pdf, .alpha = _distribution.alpha(), .eta = eta}};
     }
-<<<<<<< HEAD
-
-    void update() noexcept override {
+
+    void backward(Expr<float3> wi, Expr<float4> grad) const noexcept override {
         // TODO
         LUISA_ERROR_WITH_LOCATION("unimplemented");
-    }
-    void backward(Pipeline &pipeline, Expr<float3> k, Float learning_rate, Expr<float3> wi) noexcept override {
-        // TODO
-        LUISA_ERROR_WITH_LOCATION("unimplemented");
-=======
-    void backward(Expr<float4> grad) const noexcept override {
-
->>>>>>> 8b50bba0
     }
 };
 
