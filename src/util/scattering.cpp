--- conflicted
+++ resolved
@@ -264,111 +264,11 @@
     return fresnel_conductor(abs(cosThetaI), _eta_i, _eta_t, _k);
 }
 
-<<<<<<< HEAD
-luisa::map<luisa::string, Float4> FresnelConductor::grad(Expr<float> cosThetaI) const noexcept {
-    LUISA_ERROR_WITH_LOCATION("FresnelConductor is not differentiable.");
-}
-bool FresnelConductor::differentiable() const noexcept {
-    return false;
-}
-
-Float4 FresnelDielectric::evaluate(Expr<float> cosThetaI) const noexcept {
-    return fresnel_dielectric(cosThetaI, _eta_i, _eta_t);
-}
-
-luisa::map<luisa::string, Float4> FresnelDielectric::grad(Expr<float> cosThetaI_in) const noexcept {
-    using namespace compute;
-
-    auto cosThetaI = clamp(cosThetaI_in, -1.f, 1.f);
-
-    // Potentially swap indices of refraction
-    auto entering = cosThetaI > 0.f;
-    auto etaI = ite(entering, _eta_i, _eta_t);
-    auto etaT = ite(entering, _eta_t, _eta_i);
-
-    cosThetaI = abs(cosThetaI);
-    auto sinThetaI = sqrt(max(0.f, 1.f - sqr(cosThetaI)));
-
-    // Compute _cosThetaT_ using Snell's law
-    auto sinThetaT = sinThetaI * etaI / etaT;
-    auto cos2ThetaT = 1.f - sqr(sinThetaT);
-    auto cosThetaT = sqrt(max(0.f, cos2ThetaT));
-
-    auto Rparlu = (etaT * cosThetaI) - (etaI * cosThetaT);
-    auto Rparlv = (etaT * cosThetaI) + (etaI * cosThetaT);
-    auto Rparl = Rparlu / Rparlv;
-    auto Rperpu = (etaI * cosThetaI) - (etaT * cosThetaT);
-    auto Rperpv = (etaI * cosThetaI) + (etaT * cosThetaT);
-    auto Rperp = Rperpu / Rperpv;
-
-    //    // forward
-    //    auto fr_Rparl = Rparl;
-    //    auto fr_Rperp = Rperp;
-    //    auto Rparlu_etaI = -cosThetaT;
-    //    auto Rparlv_etaI = cosThetaT;
-    //    auto Rparlu_etaT = cosThetaI;
-    //    auto Rparlv_etaT = cosThetaI;
-    //    auto Rparl_etaI = (Rparlu_etaI * Rparlv - Rparlu * Rparlv_etaI) / sqr(Rparlv);
-    //    auto Rparl_etaT = (Rparlu_etaT * Rparlv - Rparlu * Rparlv_etaT) / sqr(Rparlv);
-    //    auto Rperpu_etaI = cosThetaI;
-    //    auto Rperpv_etaI = cosThetaI;
-    //    auto Rperpu_etaT = -cosThetaT;
-    //    auto Rperpv_etaT = cosThetaT;
-    //    auto Rperp_etaI = (Rperpu_etaI * Rperpv - Rperpv_etaI * Rperpu) / sqr(Rperpv);
-    //    auto Rperp_etaT = (Rperpu_etaT * Rperpv - Rperpv_etaT * Rperpu) / sqr(Rperpv);
-    //    auto fr_etaI = fr_Rparl * Rparl_etaI + fr_Rperp * Rperp_etaI;
-    //    auto fr_etaT = fr_Rparl * Rparl_etaT + fr_Rperp * Rperp_etaT;
-    //    auto not_tir = sinThetaT < 1.f;
-    //    auto f_etaI = ite(not_tir, ite(entering, fr_etaI, fr_etaT), 0.f);
-    //    auto f_etaT = ite(not_tir, ite(entering, fr_etaT, fr_etaI), 0.f);
-    //    return {{"f_etaI", f_etaI}, {"f_etaT", f_etaT}};
-
-    // backward
-    auto d_fr = ite(sinThetaT < 1.f, 1.f, 0.f);
-    auto d_Rparl = d_fr * Rparl;
-    auto d_Rperp = d_fr * Rperp;
-    auto d_Rparlu = d_Rparl / Rparlv;
-    auto d_Rparlv = -d_Rparl * Rparlu / (Rparlv * Rparlv);
-    auto d_Rperpu = d_Rperp / Rperpv;
-    auto d_Rperpv = -d_Rperp * Rperpu / (Rperpv * Rperpv);
-    auto d_cosThetaT = (-d_Rparlu + d_Rparlu) * etaT + (-d_Rperpu + d_Rperpv) * etaI;
-    auto d_sinThetaT = ite(cos2ThetaT > 0.f, -d_cosThetaT * sinThetaT / sqrt(cos2ThetaT), 0.f);
-    auto d_etaT = -d_sinThetaT * sinThetaI * etaI / (etaT * etaT) +
-                  (d_Rparlu + d_Rparlv) * cosThetaI + (-d_Rperpu + d_Rperpv) * cosThetaT;
-    auto d_etaI = d_sinThetaT * sinThetaI / etaT +
-                  (-d_Rparlu + d_Rparlv) * cosThetaT + (d_Rperpu + d_Rperpv) * cosThetaI;
-    auto d_eta_i =
-        d_etaI * ite(entering, 1.f, 0.f) +
-        d_etaT * ite(entering, 0.f, 1.f);
-    auto d_eta_t =
-        d_etaI * ite(entering, 0.f, 1.f) +
-        d_etaT * ite(entering, 1.f, 0.f);
-
-    return {{"d_eta_i", d_eta_i}, {"d_eta_t", d_eta_t}};
-}
-bool FresnelDielectric::differentiable() const noexcept {
-    return true;
-}
-
-Float4 FresnelNoOp::evaluate(Expr<float>) const noexcept {
-    return make_float4(1.0f);
-}
-
-luisa::map<luisa::string, Float4> FresnelNoOp::grad(Expr<float> cosThetaI) const noexcept {
-    LUISA_ERROR_WITH_LOCATION("FresnelNoOp is not differentiable.");
-}
-bool FresnelNoOp::differentiable() const noexcept {
-    return false;
-}
-
-Float4 BxDF::sample(Expr<float3> wo, Float3 *wi, Expr<float2> u, Float *p) const noexcept {
-=======
 SampledSpectrum FresnelDielectric::evaluate(Expr<float> cosThetaI) const noexcept {
     return fresnel_dielectric(cosThetaI, _eta_i, _eta_t);
 }
 
 SampledSpectrum BxDF::sample(Expr<float3> wo, Float3 *wi, Expr<float2> u, Float *p) const noexcept {
->>>>>>> eb26940c
     *wi = sample_cosine_hemisphere(u);
     wi->z *= compute::sign(cos_theta(wo));
     *p = pdf(wo, *wi);
@@ -382,16 +282,10 @@
 SampledSpectrum LambertianReflection::evaluate(Expr<float3> wo, Expr<float3> wi) const noexcept {
     return _r * ite(same_hemisphere(wo, wi), inv_pi, 0.f);
 }
-<<<<<<< HEAD
-luisa::map<luisa::string, Float4> LambertianReflection::grad(Expr<float3> wo, Expr<float3> wi) const noexcept {
-    auto d_r = make_float4(inv_pi);
-    return {{"d_r", d_r}};
-=======
 
 LambertianReflection::Gradient LambertianReflection::backward(
     Expr<float3> wo, Expr<float3> wi, const SampledSpectrum &df) const noexcept {
     return {.dR = df * ite(same_hemisphere(wo, wi), inv_pi, 0.f)};
->>>>>>> eb26940c
 }
 
 SampledSpectrum LambertianTransmission::evaluate(Expr<float3> wo, Expr<float3> wi) const noexcept {
@@ -408,16 +302,10 @@
 Float LambertianTransmission::pdf(Expr<float3> wo, Expr<float3> wi) const noexcept {
     return compute::ite(same_hemisphere(wo, wi), 0.0f, abs_cos_theta(wi) * inv_pi);
 }
-<<<<<<< HEAD
-luisa::map<luisa::string, Float4> LambertianTransmission::grad(Expr<float3> wo, Expr<float3> wi) const noexcept {
-    auto d_t = make_float4(inv_pi);
-    return {{"d_t", d_t}};
-=======
 
 LambertianTransmission::Gradient LambertianTransmission::backward(
     Expr<float3> wo, Expr<float3> wi, const SampledSpectrum &df) const noexcept {
     return {.dT = df * ite(!same_hemisphere(wo, wi), inv_pi, 0.f)};
->>>>>>> eb26940c
 }
 
 SampledSpectrum MicrofacetReflection::evaluate(Expr<float3> wo, Expr<float3> wi) const noexcept {
@@ -455,11 +343,6 @@
     auto p = _distribution->pdf(wo, wh) / (4.f * dot(wo, wh));
     return ite(valid, p, 0.f);
 }
-<<<<<<< HEAD
-luisa::map<luisa::string, Float4> MicrofacetReflection::grad(Expr<float3> wo, Expr<float3> wi) const noexcept {
-    // TODO : we didn't deal with distribution here
-=======
->>>>>>> eb26940c
 
 MicrofacetReflection::Gradient MicrofacetReflection::backward(
     Expr<float3> wo, Expr<float3> wi, const SampledSpectrum &df) const noexcept {
@@ -479,22 +362,6 @@
 
     LUISA_ERROR_WITH_LOCATION("Not implemented.");
     // backward
-<<<<<<< HEAD
-    luisa::map<luisa::string, Float4> grad_fresnel;
-    if (_fresnel->differentiable())
-        grad_fresnel = _fresnel->grad(cosI);
-    auto d_f = ite(valid, 1.f, 0.f);
-    auto d_r = d_f * 0.25f * D * G * F / (cosThetaI * cosThetaO);
-    auto d_F = d_f * 0.25f * _r * D * G / (cosThetaI * cosThetaO);
-
-    luisa::map<luisa::string, Float4> grad;
-    grad["d_r"] = d_r;
-    for (const auto &v : grad_fresnel) {
-        grad[v.first] = d_F * v.second;
-    }
-
-    return grad;
-=======
     //    auto grad_fresnel = _fresnel->grad(cosThetaI_grad);
     //    auto d_f = ite(valid, 1.f, 0.f);
     //    auto d_r = d_f * 0.25f * D * G * F / (cosThetaI * cosThetaO);
@@ -508,7 +375,6 @@
     //        grad.emplace_back(d_F * v);
     //    }
     //    return grad;
->>>>>>> eb26940c
 }
 
 SampledSpectrum MicrofacetTransmission::evaluate(Expr<float3> wo, Expr<float3> wi) const noexcept {
@@ -572,32 +438,8 @@
     return pdf * static_cast<float>(1.0 / eta.dimension());
 }
 
-<<<<<<< HEAD
-luisa::map<luisa::string, Float4> MicrofacetTransmission::grad(Expr<float3> wo, Expr<float3> wi) const noexcept {
-    // TODO
-    LUISA_ERROR_WITH_LOCATION("unimplemented");
-
-    auto cosThetaO = cos_theta(wo);
-    auto cosThetaI = cos_theta(wi);
-    // Compute $\wh$ from $\wo$ and $\wi$ for microfacet transmission
-    auto eta = ite(cosThetaO > 0.f, _eta_b / _eta_a, _eta_a / _eta_b)[0];// TODO
-    auto wh = normalize(wo + wi * eta);
-    wh = compute::sign(cos_theta(wh)) * wh;
-    auto sqrtDenom = dot(wo, wh) + eta * dot(wi, wh);
-    auto factor = 1.f / eta;
-    auto F = _fresnel.evaluate(dot(wo, wh));
-    auto D = _distribution->D(wh);
-    auto G = _distribution->G(wo, wi);
-    auto f = (1.f - F) * _t * sqr(factor) *
-             abs(D * G * sqr(eta) * abs_dot(wi, wh) * abs_dot(wo, wh) /
-                 (cosThetaI * cosThetaO * sqr(sqrtDenom)));
-    auto valid = !same_hemisphere(wo, wi) &
-                 cosThetaO != 0.f & cosThetaI != 0.f &
-                 dot(wo, wh) * dot(wi, wh) < 0.f;
-=======
 MicrofacetTransmission::Gradient MicrofacetTransmission::backward(
     Expr<float3> wo, Expr<float3> wi, const SampledSpectrum &df) const noexcept {
->>>>>>> eb26940c
 
     // TODO
     LUISA_ERROR_WITH_LOCATION("Not implemented.");
@@ -661,13 +503,8 @@
     return _r * ite(same_hemisphere(wo, wi), inv_pi * (_a + _b * maxCos * sinAlpha * tanBeta), 0.f);
 }
 
-<<<<<<< HEAD
-luisa::map<luisa::string, Float4> OrenNayar::grad(Expr<float3> wo, Expr<float3> wi) const noexcept {
-=======
 OrenNayar::Gradient OrenNayar::backward(
     Expr<float3> wo, Expr<float3> wi, const SampledSpectrum &df) const noexcept {
-
->>>>>>> eb26940c
     auto sinThetaI = sin_theta(wi);
     auto sinThetaO = sin_theta(wo);
     // Compute cosine term of Oren-Nayar model
@@ -686,37 +523,20 @@
     auto sigma2 = sqr(radians(_sigma));
 
     // backward
-<<<<<<< HEAD
-    auto sigma2_sigma = 2 * radians(_sigma) / 180.f;
-    auto a_sigma2 = -0.165f * sqr(sigma2 + 0.33f);
-    auto b_sigma2 = 0.0405f / sqr(sigma2 + 0.09f);
-    auto d_r = make_float4(inv_pi * (_a + _b * maxCos * sinAlpha * tanBeta));
-    auto d_a = _r * inv_pi;
-    auto d_b = _r * inv_pi * maxCos * sinAlpha * tanBeta;
-    auto d_sigma2 = d_a * a_sigma2 + d_b * b_sigma2;
-    auto d_sigma = d_sigma2 * sigma2_sigma;
-
-    return {{"d_r", d_r}, {"d_sigma", d_sigma}};
-}
-
-Float4 FresnelBlend::Schlick(Expr<float> cosTheta) const noexcept {
-    auto pow5 = [](Float v) { return sqr(sqr(v)) * v; };
-=======
     LUISA_ERROR_WITH_LOCATION("Not implemented.");
-//    auto sigma2_sigma = 2 * radians(_sigma) / 180.f;
-//    auto a_sigma2 = -0.165f * sqr(sigma2 + 0.33f);
-//    auto b_sigma2 = 0.0405f / sqr(sigma2 + 0.09f);
-//    auto d_r = inv_pi * (_a + _b * maxCos * sinAlpha * tanBeta);
-//    auto d_a = _r * inv_pi;
-//    auto d_b = _r * inv_pi * maxCos * sinAlpha * tanBeta;
-//    auto d_sigma2 = d_a * a_sigma2 + d_b * b_sigma2;
-//    auto d_sigma = d_sigma2 * sigma2_sigma;
-//    return {.dR = df * d_r, .dSigma = df * d_sigma};
+    //    auto sigma2_sigma = 2 * radians(_sigma) / 180.f;
+    //    auto a_sigma2 = -0.165f * sqr(sigma2 + 0.33f);
+    //    auto b_sigma2 = 0.0405f / sqr(sigma2 + 0.09f);
+    //    auto d_r = inv_pi * (_a + _b * maxCos * sinAlpha * tanBeta);
+    //    auto d_a = _r * inv_pi;
+    //    auto d_b = _r * inv_pi * maxCos * sinAlpha * tanBeta;
+    //    auto d_sigma2 = d_a * a_sigma2 + d_b * b_sigma2;
+    //    auto d_sigma = d_sigma2 * sigma2_sigma;
+    //    return {.dR = df * d_r, .dSigma = df * d_sigma};
 }
 
 SampledSpectrum FresnelBlend::Schlick(Expr<float> cosTheta) const noexcept {
     auto pow5 = [](auto &&v) { return sqr(sqr(v)) * v; };
->>>>>>> eb26940c
     return _rs + pow5(1.f - cosTheta) * (1.f - _rs);
 }
 
@@ -771,11 +591,6 @@
     auto p = .5f * (abs_cos_theta(wi) * inv_pi + pdf_wh / (4.f * dot(wo, wh)));
     return ite(same_hemisphere(wo, wi), p, 0.f);
 }
-<<<<<<< HEAD
-luisa::map<luisa::string, Float4> FresnelBlend::grad(Expr<float3> wo, Expr<float3> wi) const noexcept {
-    // TODO : we didn't deal with distribution here
-=======
->>>>>>> eb26940c
 
 FresnelBlend::Gradient FresnelBlend::backward(
     Expr<float3> wo, Expr<float3> wi, const SampledSpectrum &df) const noexcept {
@@ -797,16 +612,10 @@
                       (1.f - pow5(1.f - .5f * absCosThetaO));
     auto specular_rs = 1 - pow5(1.f - dot(wi, wh));
 
-<<<<<<< HEAD
-    auto d_rd = make_float4(diffuse_rd);
-    auto d_rs = make_float4(diffuse_rs + specular_rs);
-    return {{"d_rd", d_rd}, {"d_rs", d_rs}};
-=======
     auto &&d_rd = diffuse_rd;
     auto d_rs = diffuse_rs + specular_rs;
     // TODO: alpha
     return {.dRd = df * d_rd, .dRs = df * d_rs, .dAlpha = make_float2(0.f)};
->>>>>>> eb26940c
 }
 
 }// namespace luisa::render