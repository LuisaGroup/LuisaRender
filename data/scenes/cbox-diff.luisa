--- conflicted
+++ resolved
@@ -122,11 +122,7 @@
   spectrum : sRGB {}
   display_camera_index { 0 }
   learning_rate { 1 }
-<<<<<<< HEAD
-  iterations { 60 }
-=======
   iterations { 256 }
->>>>>>> ac513bc6
 }
 
 Integrator normal : Normal {}
